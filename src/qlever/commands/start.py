--- conflicted
+++ resolved
@@ -14,15 +14,17 @@
 
 
 # Construct the command line based on the config file.
-def construct_command_line(args) -> str:
-    start_cmd = (f"{args.server_binary}"
-                 f" -i {args.name}"
-                 f" -j {args.num_threads}"
-                 f" -p {args.port}"
-                 f" -m {args.memory_for_queries}"
-                 f" -c {args.cache_max_size}"
-                 f" -e {args.cache_max_size_single_entry}"
-                 f" -k {args.cache_max_num_entries}")
+def construct_command(args) -> str:
+    start_cmd = (
+        f"{args.server_binary}"
+        f" -i {args.name}"
+        f" -j {args.num_threads}"
+        f" -p {args.port}"
+        f" -m {args.memory_for_queries}"
+        f" -c {args.cache_max_size}"
+        f" -e {args.cache_max_size_single_entry}"
+        f" -k {args.cache_max_num_entries}"
+    )
 
     if args.timeout:
         start_cmd += f" -s {args.timeout}"
@@ -49,18 +51,21 @@
     log.info("")
     return True
 
+
 # Run the command in a container
-def run_command_in_container(args, start_cmd) -> str:
+def wrap_command_in_container(args, start_cmd) -> str:
     if not args.server_container:
         args.server_container = f"qlever.server.{args.name}"
     start_cmd = Containerize().containerize_command(
         start_cmd,
-        args.system, "run -d --restart=unless-stopped",
+        args.system,
+        "run -d --restart=unless-stopped",
         args.image,
         args.server_container,
         volumes=[("$(pwd)", "/index")],
         ports=[(args.port, args.port)],
-        working_directory="/index")
+        working_directory="/index",
+    )
     return start_cmd
 
 
@@ -70,19 +75,23 @@
         run_command(f"{binary} --help")
         return True
     except Exception as e:
-        log.error(f"Running \"{binary}\" failed, "
-                  f"set `--server-binary` to a different binary or "
-                  f"set `--system to a container system`")
+        log.error(
+            f'Running "{binary}" failed, '
+            f"set `--server-binary` to a different binary or "
+            f"set `--system to a container system`"
+        )
         log.info("")
         log.info(f"The error message was: {e}")
         return False
 
 
-# Set the access token if specified. Try to set the index description
-def setting_index_description(access_arg, port, desc) -> bool:
-    curl_cmd = (f"curl -Gs http://localhost:{port}/api"
-                f" --data-urlencode \"index-description={desc}\""
-                f" {access_arg} > /dev/null")
+# Set the index description.
+def set_index_description(access_arg, port, desc) -> bool:
+    curl_cmd = (
+        f"curl -Gs http://localhost:{port}/api"
+        f' --data-urlencode "index-description={desc}"'
+        f" {access_arg} > /dev/null"
+    )
     log.debug(curl_cmd)
     try:
         run_command(curl_cmd)
@@ -92,11 +101,13 @@
     return True
 
 
-# Set the access token if specified. Try to set the text description
-def setting_text_description(access_arg, port, text_desc) -> bool:
-    curl_cmd = (f"curl -Gs http://localhost:{port}/api"
-                f" --data-urlencode \"text-description={text_desc}\""
-                f" {access_arg} > /dev/null")
+# Set the text description.
+def set_text_description(access_arg, port, text_desc) -> bool:
+    curl_cmd = (
+        f"curl -Gs http://localhost:{port}/api"
+        f' --data-urlencode "text-description={text_desc}"'
+        f" {access_arg} > /dev/null"
+    )
     log.debug(curl_cmd)
     try:
         run_command(curl_cmd)
@@ -187,58 +198,20 @@
 
         # Kill existing server on the same port if so desired.
         if args.kill_existing_with_same_port:
-            if (args.kill_existing_with_same_port and
-                    not kill_existing_server(args)):
+            if args.kill_existing_with_same_port and not kill_existing_server(
+                args
+            ):
                 return False
 
         # Construct the command line based on the config file.
-<<<<<<< HEAD
-        start_cmd = (
-            f"{args.server_binary}"
-            f" -i {args.name}"
-            f" -j {args.num_threads}"
-            f" -p {args.port}"
-            f" -m {args.memory_for_queries}"
-            f" -c {args.cache_max_size}"
-            f" -e {args.cache_max_size_single_entry}"
-            f" -k {args.cache_max_num_entries}"
-        )
-        if args.timeout:
-            start_cmd += f" -s {args.timeout}"
-        if args.access_token:
-            start_cmd += f" -a {args.access_token}"
-        if args.only_pso_and_pos_permutations:
-            start_cmd += " --only-pso-and-pos-permutations"
-        if not args.use_patterns:
-            start_cmd += " --no-patterns"
-        if args.use_text_index == "yes":
-            start_cmd += " -t"
-        start_cmd += f" > {args.name}.server-log.txt 2>&1"
-=======
-        start_cmd = construct_command_line(args)
->>>>>>> 2593ebe7
+        start_cmd = construct_command(args)
 
         # Run the command in a container (if so desired). Otherwise run with
         # `nohup` so that it keeps running after the shell is closed.
         if args.system in Containerize.supported_systems():
-<<<<<<< HEAD
-            if not args.server_container:
-                args.server_container = f"qlever.server.{args.name}"
-            start_cmd = Containerize().containerize_command(
-                start_cmd,
-                args.system,
-                "run -d --restart=unless-stopped",
-                args.image,
-                args.server_container,
-                volumes=[("$(pwd)", "/index")],
-                ports=[(args.port, args.port)],
-                working_directory="/index",
-            )
+            start_cmd = wrap_command_in_container(args, start_cmd)
         elif args.run_in_foreground:
             start_cmd = f"{start_cmd}"
-=======
-            start_cmd = run_command_in_container(args, start_cmd)
->>>>>>> 2593ebe7
         else:
             start_cmd = f"nohup {start_cmd} &"
 
@@ -249,20 +222,8 @@
 
         # When running natively, check if the binary exists and works.
         if args.system == "native":
-<<<<<<< HEAD
-            try:
-                run_command(f"{args.server_binary} --help")
-            except Exception as e:
-                log.error(
-                    f'Running "{args.server_binary}" failed, '
-                    f"set `--server-binary` to a different binary or "
-                    f"set `--system to a container system`"
-                )
-                log.info("")
-                log.info(f"The error message was: {e}")
-=======
-            if not check_binary(args.server_binary):
->>>>>>> 2593ebe7
+            ret = check_binary(args.server_binary)
+            if not ret:
                 return False
 
         # Check if a QLever server is already running on this port.
@@ -321,45 +282,16 @@
         while not is_qlever_server_alive(port):
             time.sleep(1)
 
-        # Set the access token if specified.
-<<<<<<< HEAD
+        # Set the description for the index and text.
         access_arg = f'--data-urlencode "access-token={args.access_token}"'
         if args.description:
-            desc = args.description
-            curl_cmd = (
-                f"curl -Gs http://localhost:{port}/api"
-                f' --data-urlencode "index-description={desc}"'
-                f" {access_arg} > /dev/null"
-            )
-            log.debug(curl_cmd)
-            try:
-                run_command(curl_cmd)
-            except Exception as e:
-                log.error(f"Setting the index description failed ({e})")
+            ret = set_index_description(access_arg, port, args.description)
+            if not ret:
                 return False
         if args.text_description:
-            text_desc = args.text_description
-            curl_cmd = (
-                f"curl -Gs http://localhost:{port}/api"
-                f' --data-urlencode "text-description={text_desc}"'
-                f" {access_arg} > /dev/null"
-            )
-            log.debug(curl_cmd)
-            try:
-                run_command(curl_cmd)
-            except Exception as e:
-                log.error(f"Setting the text description failed ({e})")
-                return False
-=======
-        access_arg = f"--data-urlencode \"access-token={args.access_token}\""
-        if (args.description
-        and not setting_index_description(access_arg, port, args.description)):
-            return False
-
-        if (args.text_description
-    and not setting_text_description(access_arg, port, args.text_description)):
-            return False
->>>>>>> 2593ebe7
+            ret = set_text_description(access_arg, port, args.text_description)
+            if not ret:
+                return False
 
         # Kill the tail process. NOTE: `tail_proc.kill()` does not work.
         tail_proc.terminate()
